--- conflicted
+++ resolved
@@ -19,13 +19,10 @@
 
 
 class GCEConfiguration(PClass):
-<<<<<<< HEAD
     """
     Contains all the information needed to provision a GCE instance
     and image.
     """
-=======
->>>>>>> f45cb47e
     credentials_private_key = field(
         factory=unicode, initial=u"", mandatory=True)
     credentials_email = field(factory=unicode, initial=u"", mandatory=True)
