--- conflicted
+++ resolved
@@ -1,4 +1,3 @@
-import socket
 from time import time, sleep
 import uuid
 
@@ -9,10 +8,8 @@
 from googleapiclient.errors import HttpError
 
 from bookshelf.api_v2.logging_helpers import log_green, log_yellow, log_red
-from bookshelf.api_v1 import (
-    wait_for_ssh, linux_distribution, os_release
-)
-from cloud_instance import ICloudInstance, ICloudInstanceFactory
+from bookshelf.api_v1 import wait_for_ssh
+from cloud_instance import ICloudInstance, ICloudInstanceFactory, Distribution
 
 
 class DistributionConfiguration(PClass):
@@ -43,43 +40,14 @@
 @provider(ICloudInstanceFactory)
 class GCE(object):
 
-    cloud = 'gce'
-
-<<<<<<< HEAD
+    cloud_type = 'gce'
+
     def __init__(self, config, state):
         self.config = GCEConfiguration.create(config)
         distro = state.distro
         self.distro_config = getattr(self.config, distro)
         self.state = state
         self._compute = self._get_gce_compute()
-        # self.distro = distro
-=======
-    def __init__(self, config, distro, region):
->>>>>>> 23eb0906
-
-        # # config
-        # self.project = config['project']
-        # self.zone = region
-        # self.public_key_filename = config['public_key_filename']
-        # self.machine_type = config['machine_type']
-        # self.username = config['username']
-
-<<<<<<< HEAD
-        # # distro
-        # self.base_image_prefix = config[distro]['base_image_prefix']
-        # self.base_image_project = config[distro]['base_image_project']
-        # self.description = config[distro]['description']
-=======
-        # config
-        self.project = config['project']
-        self.zone = region
-        self.public_key_filename = config['public_key_filename']
-        self.machine_type = config['machine_type']
-        self.username = config['username']
->>>>>>> 23eb0906
-
-        # # state (set when creating from saved state)
-        # self.ip_address = None
 
     @property
     def project(self):
@@ -91,14 +59,14 @@
 
     @property
     def distro(self):
-        return self.state.distro
+        return Distribution(self.state.distro)
 
     @property
     def description(self):
         return self.distro_config.description
 
     @property
-    def instance_name(self):
+    def name(self):
         return self.state.instance_name
 
     @property
@@ -106,8 +74,8 @@
         return self.state.ip_address
 
     @classmethod
-<<<<<<< HEAD
     def create_from_config(cls, config, distro, region):
+        distro = distro.value
         instance_name = "{}-{}".format(
             config[distro]['instance_name'],
             unicode(uuid.uuid4())
@@ -118,29 +86,15 @@
             distro=distro,
             zone=region
         )
-        gce_instance = GCE(config, state)
-=======
-    def create_from_config(cls, config, region, distro):
-        gce_instance = GCE(config, distro, region)
-        # we have no state so create a new instance
-        gce_instance.instance_name = u"slave-image-prep-" + unicode(uuid.uuid4())
->>>>>>> 23eb0906
+        gce_instance = cls(config, state)
         gce_instance._create_server()
         return gce_instance
 
     @classmethod
     def create_from_saved_state(cls, config, saved_state):
-<<<<<<< HEAD
         state = GCEState.create(saved_state)
-        instance = GCE(config, state)
+        instance = cls(config, state)
         instance._ensure_instance_running(saved_state['instance_name'])
-=======
-        # state has to include credentials, could also take config
-        gce_instance = GCE(config, saved_state['distro'], saved_state['zone'])
-        gce_instance.instance_name = saved_state['instance_name']
-        gce_instance.distro = saved_state['distro']
-        gce_instance.ensure_instance_running(saved_state['instance_name'])
->>>>>>> 23eb0906
         # if we've restarted a terminated server, the ip address
         # might have changed from our saved state, get the
         # networking info and resave the state
@@ -165,17 +119,12 @@
             # the networking info, if we have
         except HttpError as e:
             if e.resp.status == 404:
-                log_red("Instance {} does not exist".format(
-                    instance_name)
-                )
-                log_yellow("you might need to remove state file."
-                )
+                log_red("Instance {} does not exist".format(instance_name))
+                log_yellow("you might need to remove state file.")
             else:
                 log_red("Unknown error querying for instance {}".format(
-                    instance_name)
-                )
+                    instance_name))
             raise e
-
 
     def _start_terminated_server(self, instance_name):
         log_yellow("starting terminated instance {}".format(instance_name))
@@ -186,10 +135,10 @@
         ).execute()
         self._wait_until_done(operation)
 
-
     def _set_instance_networking(self):
         instance_data = self._compute.instances().get(
-            project=self.project, zone=self.zone, instance=self.instance_name
+            project=self.project, zone=self.zone,
+            instance=self.state.instance_name
         ).execute()
 
         ip_address = (
@@ -200,7 +149,6 @@
         log_green('Connected to server with IP address {0}.'.format(
             ip_address))
 
-
     def _create_server(self):
         log_green("Started...")
         log_yellow("...Creating GCE instance...")
@@ -208,27 +156,26 @@
             self.distro_config.base_image_project,
             self.distro_config.base_image_prefix)
 
-        self.startup_instance(self.instance_name,
+        self.startup_instance(self.state.instance_name,
                               latest_image['selfLink'],
                               disk_name=None)
         self._set_instance_networking()
 
-
     def create_image(self, image_name):
         """
         Shuts down the instance and creates and image from the disk.
-        Assumes that the disk name is the same as the instance_name (this is the
-        default behavior for boot disks on GCE).
-        """
-
-        disk_name = self.instance_name
+        Assumes that the disk name is the same as the instance_name (this is
+        the default behavior for boot disks on GCE).
+        """
+
+        disk_name = self.state.instance_name
         try:
             self.destroy()
         except HttpError as e:
             if e.resp.status == 404:
                 log_yellow(
                     "the instance {} is already down".format(
-                        self.instance_name)
+                        self.state.instance_name)
                 )
             else:
                 raise e
@@ -247,28 +194,26 @@
         )
         return image_name
 
-
     def down(self):
-        log_yellow("downing server: {}".format(self.instance_name))
+        log_yellow("downing server: {}".format(self.state.instance_name))
         self._wait_until_done(self._compute.instances().stop(
             project=self.project,
             zone=self.zone,
-            instance=self.instance_name
+            instance=self.state.instance_name
         ).execute())
 
     def destroy(self):
-        log_yellow("downing server: {}".format(self.instance_name))
+        log_yellow("downing server: {}".format(self.state.instance_name))
         self._wait_until_done(self._compute.instances().delete(
             project=self.project,
             zone=self.zone,
-            instance=self.instance_name
+            instance=self.state.instance_name
         ).execute())
 
-
     def _get_instance_config(self,
-                            instance_name,
-                            image,
-                            disk_name=None):
+                             instance_name,
+                             image,
+                             disk_name=None):
         public_key = open(self.config.public_key_filename, 'r').read()
         if disk_name:
             disk_config = {
@@ -340,7 +285,6 @@
         }
         return gce_slave_instance_config
 
-
     def startup_instance(self, instance_name, image, disk_name=None):
         """
         For now, jclouds is broken for GCE and we will have static slaves
@@ -358,15 +302,14 @@
         ).execute()
         result = self._wait_until_done(operation)
         if not result:
-            raise RuntimeError("Creation of VM timed out or returned no result")
+            raise RuntimeError(
+                "Creation of VM timed out or returned no result")
         log_green("Instance has booted")
-
 
     def _get_gce_compute(self):
         credentials = GoogleCredentials.get_application_default()
         compute = discovery.build('compute', 'v1', credentials=credentials)
         return compute
-
 
     def _wait_until_done(self, operation):
         """
@@ -417,7 +360,6 @@
                 log_yellow("waiting for operation")
         return latest_operation
 
-
     def _get_latest_image(self, base_image_project, image_name_prefix):
         """
         Gets the latest image for a distribution on gce.
@@ -451,22 +393,14 @@
                 break
         return latest_image
 
-
     def get_state(self):
         # The minimum amount of data necessary to keep machine state
         # everything else can be pulled from the config
 
         data = {
-<<<<<<< HEAD
             'ip_address': self.state.ip_address,
             'instance_name': self.state.instance_name,
             'distro': self.state.distro,
             'zone': self.state.zone,
-=======
-            'ip_address': self.ip_address,
-            'instance_name': self.instance_name,
-            'distro': self.distro,
-            'zone': self.zone
->>>>>>> 23eb0906
         }
         return data