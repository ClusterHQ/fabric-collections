--- conflicted
+++ resolved
@@ -72,13 +72,12 @@
         return self.state.instance_name
 
     @property
-<<<<<<< HEAD
     def region(self):
         return self.state.region
-=======
+
+    @property
     def key_filename(self):
         return self.config.private_key_filename
->>>>>>> 3a544fa7
 
     @classmethod
     def create_from_config(cls, config, distro, region):
