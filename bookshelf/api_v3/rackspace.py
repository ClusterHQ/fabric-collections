--- conflicted
+++ resolved
@@ -205,29 +205,12 @@
         log_green('The server has been deleted')
 
     def down(self):
-<<<<<<< HEAD
         """
         Not raising an exception here because I'm a pushover, settle for
         just yelling loudly at the user.
         """
         log_red("Rackspace instances can't be downed, just keeping it running")
         log_red("/Tableflip :( ")
-=======
-        server = self._nova.servers.find(name=self.state.instance_name)
-
-        if server.status == "ACTIVE":
-            with settings(hide('warnings', 'running', 'stdout', 'stderr'),
-                          warn_only=True, capture=True,
-                          key_filename=self.key_filename, user=self.username,
-                          host_string=self.ip_address):
-                sudo('/sbin/halt')
-
-        while server.status == "ACTIVE":
-            log_yellow("Instance state: %s" % server.status)
-            sleep(10)
-            server = self._nova.servers.get(server.id)
-        log_yellow("Instance state: %s" % server.status)
->>>>>>> f45cb47e
 
     def get_state(self):
         """
