--- conflicted
+++ resolved
@@ -57,22 +57,17 @@
     """
     Interface for interacting with a single cloud interface.
     """
+    cloud_type = Attribute(
+        """The name of the cloud this instance comes from.""")
+
     username = Attribute(
         """The username to use to log into the instance.""")
 
     key_filename = Attribute(
         """The filename of the private key to use to log into the instance.""")
 
-<<<<<<< HEAD
-    distro = Attribute(
-        """The distribution used to create the base image. Must be one of the
-        enumerated values in Distribution.""")
-
     ip_address = Attribute(
         """Externally accessable IP address for the instance""")
-=======
-    cloud_type = Attribute(
-        """The name of the cloud this instance comes from.""")
 
     distro = Attribute(
         """The distribution on the instance. Should be one of the above """
@@ -80,7 +75,6 @@
 
     name = Attribute(
         """The human readable name of the instance.""")
->>>>>>> 23eb0906
 
     def create_image(image_name):
         """
